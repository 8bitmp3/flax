--- conflicted
+++ resolved
@@ -33,10 +33,7 @@
 from flax.linen.linear import Conv, Dense, default_kernel_init
 
 from jax import numpy as jnp
-<<<<<<< HEAD
 from jax import lax
-=======
->>>>>>> 9a0b06d2
 from jax import random
 
 PRNGKey = Any
